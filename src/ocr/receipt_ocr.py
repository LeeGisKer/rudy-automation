--- conflicted
+++ resolved
@@ -9,10 +9,7 @@
 import pytesseract
 from pytesseract import TesseractError, TesseractNotFoundError
 
-<<<<<<< HEAD
-=======
 
->>>>>>> 60bcd5c2
 
 def extract_receipt(image_path: str) -> dict:
     """Extract text from receipt image and return basic structured data.
@@ -20,10 +17,7 @@
     The image is converted to grayscale and scaled down so that OCR runs
     efficiently on resource-constrained hardware like a Raspberry Pi.
     """
-<<<<<<< HEAD
-=======
 
->>>>>>> 60bcd5c2
     try:
         with Image.open(image_path) as img:
             img = img.convert("L")
@@ -36,18 +30,7 @@
         return {"raw_text": f"Image error: {exc}"}
     except (TesseractNotFoundError, TesseractError) as exc:
         return {"raw_text": f"OCR error: {exc}"}
-<<<<<<< HEAD
-=======
 
-    with Image.open(image_path) as img:
-        img = img.convert("L")
-        img.thumbnail((2000, 2000))
-        text = pytesseract.image_to_string(
-            img, lang="eng", config="--psm 6"
-        )
-    # Placeholder parsing logic; would parse line items here
-    return {"raw_text": text}
->>>>>>> 60bcd5c2
 
 
 
