"""OCR script for receipts using Tesseract.
Extracts store name, items, prices, and date from a receipt image.
Outputs JSON file with parsed data.
"""
from pathlib import Path
import json

from PIL import Image, UnidentifiedImageError
import pytesseract
from pytesseract import TesseractError, TesseractNotFoundError



def extract_receipt(image_path: str) -> dict:
    """Extract text from receipt image and return basic structured data.

    The image is converted to grayscale and scaled down so that OCR runs
    efficiently on resource-constrained hardware like a Raspberry Pi.
    """
<<<<<<< HEAD
    try:
        with Image.open(image_path) as img:
            img = img.convert("L")
            img.thumbnail((2000, 2000))
            text = pytesseract.image_to_string(
                img, lang="eng", config="--psm 6"
            )
        return {"raw_text": text}
    except (UnidentifiedImageError, OSError) as exc:
        return {"raw_text": f"Image error: {exc}"}
    except (TesseractNotFoundError, TesseractError) as exc:
        return {"raw_text": f"OCR error: {exc}"}
=======
    with Image.open(image_path) as img:
        img = img.convert("L")
        img.thumbnail((2000, 2000))
        text = pytesseract.image_to_string(
            img, lang="eng", config="--psm 6"
        )
    # Placeholder parsing logic; would parse line items here
    return {"raw_text": text}
>>>>>>> beb4b675


def main(paths):
    for img in paths:
        data = extract_receipt(img)
        out_path = Path(img).with_suffix('.json')
        out_path.write_text(json.dumps(data, indent=2))
        print(f"Written {out_path}")


if __name__ == "__main__":
    import sys
    if len(sys.argv) < 2:
        print("Usage: python receipt_ocr.py <image1> <image2> ...")
    else:
        main(sys.argv[1:])<|MERGE_RESOLUTION|>--- conflicted
+++ resolved
@@ -17,7 +17,7 @@
     The image is converted to grayscale and scaled down so that OCR runs
     efficiently on resource-constrained hardware like a Raspberry Pi.
     """
-<<<<<<< HEAD
+
     try:
         with Image.open(image_path) as img:
             img = img.convert("L")
@@ -30,7 +30,7 @@
         return {"raw_text": f"Image error: {exc}"}
     except (TesseractNotFoundError, TesseractError) as exc:
         return {"raw_text": f"OCR error: {exc}"}
-=======
+
     with Image.open(image_path) as img:
         img = img.convert("L")
         img.thumbnail((2000, 2000))
@@ -39,7 +39,7 @@
         )
     # Placeholder parsing logic; would parse line items here
     return {"raw_text": text}
->>>>>>> beb4b675
+
 
 
 def main(paths):
