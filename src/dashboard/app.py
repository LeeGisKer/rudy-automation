"""Minimal Flask dashboard for uploading receipts and viewing costs."""
from flask import Flask, render_template, request, redirect
from werkzeug.utils import secure_filename
import json
from pathlib import Path
<<<<<<< HEAD
from uuid import uuid4
=======
>>>>>>> c636eb62
import sys

# Allow importing modules from the parent src directory
sys.path.append(str(Path(__file__).resolve().parents[1]))
from ocr.receipt_ocr import extract_receipt

app = Flask(__name__)
UPLOAD_DIR = Path('uploads')
UPLOAD_DIR.mkdir(parents=True, exist_ok=True)


@app.route('/')
def index():
    entries = []
    for f in UPLOAD_DIR.glob('*.json'):
        try:
            data = json.loads(f.read_text())
        except json.JSONDecodeError as exc:
            data = {"raw_text": f"JSON error: {exc}"}
<<<<<<< HEAD
        name = data.get("original_name", f.stem)
        entries.append({"name": name, "data": data})
=======
        entries.append({"name": f.stem, "data": data})
>>>>>>> c636eb62
    return render_template('index.html', files=entries)


@app.route('/upload', methods=['POST'])
def upload():
    file = request.files.get('receipt')
    if not file or file.filename == '':
        return redirect('/')
    filename = secure_filename(file.filename)
    dest = UPLOAD_DIR / f"{uuid4().hex}_{filename}"
    file.save(dest)
    data = extract_receipt(dest)
<<<<<<< HEAD
    out = {"original_name": filename, **data}
    (dest.with_suffix('.json')).write_text(json.dumps(out, indent=2))
=======
    (dest.with_suffix('.json')).write_text(json.dumps(data, indent=2))
>>>>>>> c636eb62
    return redirect('/')


if __name__ == '__main__':
    # Disable debug mode and reloader for lower resource use on small devices
    app.run(host='0.0.0.0', use_reloader=False)<|MERGE_RESOLUTION|>--- conflicted
+++ resolved
@@ -3,10 +3,7 @@
 from werkzeug.utils import secure_filename
 import json
 from pathlib import Path
-<<<<<<< HEAD
-from uuid import uuid4
-=======
->>>>>>> c636eb62
+
 import sys
 
 # Allow importing modules from the parent src directory
@@ -26,12 +23,7 @@
             data = json.loads(f.read_text())
         except json.JSONDecodeError as exc:
             data = {"raw_text": f"JSON error: {exc}"}
-<<<<<<< HEAD
-        name = data.get("original_name", f.stem)
-        entries.append({"name": name, "data": data})
-=======
-        entries.append({"name": f.stem, "data": data})
->>>>>>> c636eb62
+
     return render_template('index.html', files=entries)
 
 
@@ -44,12 +36,7 @@
     dest = UPLOAD_DIR / f"{uuid4().hex}_{filename}"
     file.save(dest)
     data = extract_receipt(dest)
-<<<<<<< HEAD
-    out = {"original_name": filename, **data}
-    (dest.with_suffix('.json')).write_text(json.dumps(out, indent=2))
-=======
-    (dest.with_suffix('.json')).write_text(json.dumps(data, indent=2))
->>>>>>> c636eb62
+
     return redirect('/')
 
 
