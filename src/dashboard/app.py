"""Minimal Flask dashboard for uploading receipts and viewing costs."""
from flask import Flask, render_template, request, redirect
from werkzeug.utils import secure_filename
<<<<<<< HEAD
=======


>>>>>>> 60bcd5c2
from pathlib import Path

import sys

# Allow importing modules from the parent src directory
sys.path.append(str(Path(__file__).resolve().parents[1]))
from ocr.receipt_ocr import extract_receipt

app = Flask(__name__)
UPLOAD_DIR = Path('uploads')
UPLOAD_DIR.mkdir(exist_ok=True)


@app.route('/')
def index():
    entries = []
    for f in UPLOAD_DIR.glob('*'):
<<<<<<< HEAD
=======
 codex/optimize-code-for-raspberry-pi-9709q6
>>>>>>> 60bcd5c2
        if f.is_file():
            data = extract_receipt(f)
            entries.append({"name": f.name, "data": data})
    return render_template('index.html', files=entries)

<<<<<<< HEAD
=======
=======
        data = extract_receipt(f)
        entries.append({"name": f.name, "data": data})
    return render_template('index.html', files=entries)



>>>>>>> 60bcd5c2

@app.route('/upload', methods=['POST'])
def upload():
    file = request.files.get('receipt')
    if not file or file.filename == '':
        return redirect('/')
    dest = UPLOAD_DIR / secure_filename(file.filename)
    file.save(dest)
<<<<<<< HEAD
    return redirect('/')
=======
 codex/optimize-code-for-raspberry-pi-9709q6
    return redirect('/')
=======

main
>>>>>>> 60bcd5c2

if __name__ == '__main__':
    # Disable debug mode and reloader for lower resource use on small devices
    app.run(host='0.0.0.0', use_reloader=False)<|MERGE_RESOLUTION|>--- conflicted
+++ resolved
@@ -1,11 +1,7 @@
 """Minimal Flask dashboard for uploading receipts and viewing costs."""
 from flask import Flask, render_template, request, redirect
 from werkzeug.utils import secure_filename
-<<<<<<< HEAD
-=======
 
-
->>>>>>> 60bcd5c2
 from pathlib import Path
 
 import sys
@@ -23,25 +19,12 @@
 def index():
     entries = []
     for f in UPLOAD_DIR.glob('*'):
-<<<<<<< HEAD
-=======
- codex/optimize-code-for-raspberry-pi-9709q6
->>>>>>> 60bcd5c2
+
         if f.is_file():
             data = extract_receipt(f)
             entries.append({"name": f.name, "data": data})
     return render_template('index.html', files=entries)
 
-<<<<<<< HEAD
-=======
-=======
-        data = extract_receipt(f)
-        entries.append({"name": f.name, "data": data})
-    return render_template('index.html', files=entries)
-
-
-
->>>>>>> 60bcd5c2
 
 @app.route('/upload', methods=['POST'])
 def upload():
@@ -50,15 +33,7 @@
         return redirect('/')
     dest = UPLOAD_DIR / secure_filename(file.filename)
     file.save(dest)
-<<<<<<< HEAD
-    return redirect('/')
-=======
- codex/optimize-code-for-raspberry-pi-9709q6
-    return redirect('/')
-=======
 
-main
->>>>>>> 60bcd5c2
 
 if __name__ == '__main__':
     # Disable debug mode and reloader for lower resource use on small devices
