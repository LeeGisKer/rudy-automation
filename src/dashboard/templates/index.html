<!doctype html>
<html lang="en">
  <head>
    <meta charset="utf-8">
    <title>Receipt Dashboard</title>
    <link rel="stylesheet" href="https://cdn.jsdelivr.net/npm/bootstrap@5.3.0/dist/css/bootstrap.min.css">
  </head>
  <body class="p-4">
    <h1>Receipts</h1>
    <form action="/upload" method="post" enctype="multipart/form-data" class="mb-3">
      <input type="file" name="receipt" required>
      <button class="btn btn-primary" type="submit">Upload</button>
    </form>
    {% for f in files %}
<<<<<<< HEAD
      <div class="mb-4">
        <h2>{{ f.name }}</h2>
        <pre>{{ f.data.raw_text }}</pre>
      </div>
=======
      <li><a href="{{ url_for('classify', filename=f) }}">{{ f }}</a></li>
>>>>>>> dc6b50b3
    {% endfor %}
  </body>
</html><|MERGE_RESOLUTION|>--- conflicted
+++ resolved
@@ -12,14 +12,7 @@
       <button class="btn btn-primary" type="submit">Upload</button>
     </form>
     {% for f in files %}
-<<<<<<< HEAD
-      <div class="mb-4">
-        <h2>{{ f.name }}</h2>
-        <pre>{{ f.data.raw_text }}</pre>
-      </div>
-=======
-      <li><a href="{{ url_for('classify', filename=f) }}">{{ f }}</a></li>
->>>>>>> dc6b50b3
+
     {% endfor %}
   </body>
 </html>