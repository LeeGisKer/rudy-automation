# Digital Automation Scaffold

This repository provides scripts, templates, and a minimal dashboard for digitizing operations of a small construction company.

## Contents
- `src/ocr/receipt_ocr.py` – Extracts raw text from receipt images using Tesseract OCR and writes JSON files.
- `src/ocr/job_assigner.py` – Command‑line helper to tag receipt line items with job IDs and save a new CSV.
- `src/dashboard/app.py` – Flask web dashboard for uploading receipts and viewing stored files.
- `excel_templates/` – CSV templates for fuel logs and job quotes that can be opened in Excel or Google Sheets.
- `Dockerfile` – Builds a container image based on `python:3.11.9-slim-bullseye` with Tesseract and the project scripts.
- `k8s/deployment.yaml` – Example Kubernetes deployment and service for the dashboard.

## Branches
- `development` – active branch where all ongoing work is merged.
- `main` – stable branch kept in sync with `development`.

## Setup
1. Install [Tesseract OCR](https://tesseract-ocr.github.io/) and ensure the `tesseract` command is available.
2. Install Python dependencies:
   ```bash
   pip install pillow pytesseract flask
   ```

## Usage
### Extract data from receipt images
Run the OCR script on one or more image files:
```bash
python src/ocr/receipt_ocr.py receipt1.jpg receipt2.png
```
Each image produces a `*.json` file containing the extracted text.

### Assign job IDs to line items
Provide a CSV (for example, exported from a parsed receipt) and enter job IDs interactively:
```bash
python src/ocr/job_assigner.py receipt.csv
```
The tool writes a new file `<receipt>_tagged.csv` with the added `job_id` column.

### Launch the web dashboard
Start the Flask application to upload and review receipt files:
```bash
python src/dashboard/app.py
```
Open <http://localhost:5000> in your browser and use the form to upload receipts.
Uploaded files appear below the form with the text that Tesseract extracted so you can verify the classification.

### Run with Docker
Build a container image and launch the dashboard:
```bash
docker build -t automation-dashboard .
docker run -p 5000:5000 automation-dashboard
```

### Deploy to Kubernetes
Push the built image to a registry and update `k8s/deployment.yaml` with that image name. Deploy the resources:

```bash
kubectl apply -f k8s/deployment.yaml
```

The service exposes the dashboard on port 80 and forwards traffic to the Flask app on port 5000.

### Fuel logs and quotes
Duplicate the CSV templates in `excel_templates/` to track fuel expenses and generate job quotes in Excel or Google Sheets.

## Notes
These scripts are starting points; expand them with additional parsing, data storage, or integrations as needed.

----------

# Andamiaje de Automatización Digital

Este repositorio proporciona scripts, plantillas y un panel mínimo para digitalizar operaciones de una pequeña empresa de construcción.

## Contenido
- `src/ocr/receipt_ocr.py` – Extrae texto sin procesar de imágenes de recibos usando Tesseract OCR y escribe archivos JSON.
- `src/ocr/job_assigner.py` – Herramienta de línea de comandos para etiquetar con IDs de trabajo los elementos de los recibos y guardar un nuevo CSV.
- `src/dashboard/app.py` – Panel web en Flask para subir recibos y ver archivos almacenados.
- `excel_templates/` – Plantillas CSV para registros de combustible y cotizaciones de trabajos que pueden abrirse en Excel o Google Sheets.
- `Dockerfile` – Construye una imagen basada en `python:3.11.9-slim-bullseye` con Tesseract y los scripts del proyecto.
- `k8s/deployment.yaml` – Ejemplo de despliegue y servicio de Kubernetes para el panel.

## Ramas
- `development` – rama activa donde se fusiona el trabajo en curso.
- `main` – rama estable sincronizada con `development`.

## Configuración
1. Instala [Tesseract OCR](https://tesseract-ocr.github.io/) y asegúrate de que el comando `tesseract` esté disponible.
2. Instala las dependencias de Python:
   ```bash
   pip install pillow pytesseract flask
   ```

## Uso
### Extraer datos de imágenes de recibos
Ejecuta el script de OCR en uno o más archivos de imagen:
```bash
python src/ocr/receipt_ocr.py receipt1.jpg receipt2.png
```
Cada imagen produce un archivo `*.json` con el texto extraído.

### Asignar IDs de trabajo a los elementos
Proporciona un CSV (por ejemplo, exportado de un recibo analizado) e introduce los IDs de trabajo de manera interactiva:
```bash
python src/ocr/job_assigner.py receipt.csv
```
La herramienta escribe un nuevo archivo `<receipt>_tagged.csv` con la columna `job_id` añadida.

### Lanzar el panel web
Inicia la aplicación Flask para subir y revisar archivos de recibos:
```bash
python src/dashboard/app.py
```
Abre <http://localhost:5000> en tu navegador y usa el formulario para subir recibos.
<<<<<<< HEAD
Los archivos subidos aparecen debajo del formulario con el texto que Tesseract extrajo para que puedas verificar la clasificación.

=======

Los archivos subidos aparecen debajo del formulario con el texto que Tesseract extrajo para que puedas verificar la clasificación.




>>>>>>> 60bcd5c2
### Ejecutar con Docker
Construye una imagen de contenedor y lanza el panel:
```bash
docker build -t automation-dashboard .
docker run -p 5000:5000 automation-dashboard
```

### Desplegar en Kubernetes
Sube la imagen construida a un registro y actualiza `k8s/deployment.yaml` con ese nombre de imagen. Despliega los recursos:
```bash
kubectl apply -f k8s/deployment.yaml
```
El servicio expone el panel en el puerto 80 y reenvía el tráfico a la aplicación Flask en el puerto 5000.

### Registros de combustible y cotizaciones
Duplica las plantillas CSV en `excel_templates/` para registrar gastos de combustible y generar cotizaciones en Excel o Google Sheets.

## Notas
Estos scripts son puntos de partida; amplíalos con análisis adicional, almacenamiento de datos o integraciones según sea necesario.
<|MERGE_RESOLUTION|>--- conflicted
+++ resolved
@@ -112,17 +112,7 @@
 python src/dashboard/app.py
 ```
 Abre <http://localhost:5000> en tu navegador y usa el formulario para subir recibos.
-<<<<<<< HEAD
-Los archivos subidos aparecen debajo del formulario con el texto que Tesseract extrajo para que puedas verificar la clasificación.
 
-=======
-
-Los archivos subidos aparecen debajo del formulario con el texto que Tesseract extrajo para que puedas verificar la clasificación.
-
-
-
-
->>>>>>> 60bcd5c2
 ### Ejecutar con Docker
 Construye una imagen de contenedor y lanza el panel:
 ```bash
